name: Release SQL-Workbench Artifacts

on:
  push:
    tags:
      - 'v*'

env: 
  PLUGIN_NAME: opendistroQueryWorkbenchKibana
  OD_VERSION: 1.12.0.0

jobs:

  build:

    runs-on: ubuntu-latest

    steps:

      - name: Configure AWS Credentials
        uses: aws-actions/configure-aws-credentials@v1
        with:
          aws-access-key-id: ${{ secrets.AWS_STAGING_ACCESS_KEY_ID }}
          aws-secret-access-key: ${{ secrets.AWS_STAGING_SECRET_ACCESS_KEY }}
          aws-region: us-east-1

      - name: Checkout Plugin
        uses: actions/checkout@v1

      - name: Checkout Kibana
        uses: actions/checkout@v1
        with:
          repository: opendistro-for-elasticsearch/kibana-oss
          ref: 7.10.0
          token: ${{secrets.OD_ACCESS}}
          path: sql/kibana

      - name: Setup Node
        uses: actions/setup-node@v1
        with:
          node-version: '10.22.1'

      - name: Move Workbench to Plugins Dir
        run: |
          mv workbench kibana/plugins

      - name: Kibana Plugin Bootstrap
        uses: nick-invision/retry@v1
        with:
          timeout_minutes: 60
          max_attempts: 3
          command: cd kibana/plugins/workbench; yarn kbn bootstrap

      - name: Build
        run: |
          cd kibana/plugins/workbench
          yarn build
<<<<<<< HEAD

      - name: Upload to S3
        shell: bash
        run: |
          zip=`ls ./build/*.zip`

          # Inject the build number before the suffix
          zip_outfile=`basename ${zip%.zip}-build-${GITHUB_RUN_NUMBER}.zip`

          s3_prefix="s3://staging.artifacts.opendistroforelasticsearch.amazon.com/snapshots/kibana-plugins/sql-workbench/"

          echo "Copying ${zip} to ${s3_prefix}${zip_outfile}"
          aws s3 cp --quiet $zip ${s3_prefix}${zip_outfile}
=======
          mv ./build/*.zip ./build/${{ env.PLUGIN_NAME }}-${{ env.OD_VERSION }}.zip
          artifact=`ls ./build/*.zip`

          aws s3 cp $artifact s3://artifacts.opendistroforelasticsearch.amazon.com/downloads/kibana-plugins/opendistro-query-workbench/
          aws cloudfront create-invalidation --distribution-id ${{ secrets.DISTRIBUTION_ID }} --paths "/downloads/*"
>>>>>>> d82fb351
<|MERGE_RESOLUTION|>--- conflicted
+++ resolved
@@ -55,7 +55,6 @@
         run: |
           cd kibana/plugins/workbench
           yarn build
-<<<<<<< HEAD
 
       - name: Upload to S3
         shell: bash
@@ -68,11 +67,4 @@
           s3_prefix="s3://staging.artifacts.opendistroforelasticsearch.amazon.com/snapshots/kibana-plugins/sql-workbench/"
 
           echo "Copying ${zip} to ${s3_prefix}${zip_outfile}"
-          aws s3 cp --quiet $zip ${s3_prefix}${zip_outfile}
-=======
-          mv ./build/*.zip ./build/${{ env.PLUGIN_NAME }}-${{ env.OD_VERSION }}.zip
-          artifact=`ls ./build/*.zip`
-
-          aws s3 cp $artifact s3://artifacts.opendistroforelasticsearch.amazon.com/downloads/kibana-plugins/opendistro-query-workbench/
-          aws cloudfront create-invalidation --distribution-id ${{ secrets.DISTRIBUTION_ID }} --paths "/downloads/*"
->>>>>>> d82fb351
+          aws s3 cp --quiet $zip ${s3_prefix}${zip_outfile}