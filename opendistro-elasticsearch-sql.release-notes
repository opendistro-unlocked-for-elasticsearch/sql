--- conflicted
+++ resolved
@@ -38,16 +38,10 @@
 * BugFix [#121](https://github.com/opendistro-for-elasticsearch/sql/issues/121): Dot/period at start of index name fails to parse
 * BugFix [#111](https://github.com/opendistro-for-elasticsearch/sql/issues/111): JDBC format of aggregation query with date_format adds unnecessary column bug
 
-<<<<<<< HEAD
-## 2019-10-15, Version 1.2.1 
-
-### Notable changes
-=======
 ## 2019-10-15, Version 1.2.1
 
 ### Notable changes
 
->>>>>>> 842c215d
 * Feature [#202](https://github.com/opendistro-for-elasticsearch/sql/issues/202): Elasticsearch 7.2.1 compatibility
 
 ## 2019-07-23, Version 1.2.0
