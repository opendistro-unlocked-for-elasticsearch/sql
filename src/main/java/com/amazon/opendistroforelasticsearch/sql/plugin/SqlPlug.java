/*
 *   Copyright 2019 Amazon.com, Inc. or its affiliates. All Rights Reserved.
 *
 *   Licensed under the Apache License, Version 2.0 (the "License").
 *   You may not use this file except in compliance with the License.
 *   A copy of the License is located at
 *
 *       http://www.apache.org/licenses/LICENSE-2.0
 *
 *   or in the "license" file accompanying this file. This file is distributed
 *   on an "AS IS" BASIS, WITHOUT WARRANTIES OR CONDITIONS OF ANY KIND, either
 *   express or implied. See the License for the specific language governing
 *   permissions and limitations under the License.
 */

package com.amazon.opendistroforelasticsearch.sql.plugin;

<<<<<<< HEAD
import com.amazon.opendistroforelasticsearch.ppl.plugin.PPLSettings;
import com.amazon.opendistroforelasticsearch.ppl.plugin.PluginSettings;
=======
import com.amazon.opendistroforelasticsearch.ppl.plugin.RestPPLAction;
>>>>>>> b367581e
import com.amazon.opendistroforelasticsearch.sql.esdomain.LocalClusterState;
import com.amazon.opendistroforelasticsearch.sql.executor.AsyncRestExecutor;
import com.amazon.opendistroforelasticsearch.sql.metrics.Metrics;
import java.util.ArrayList;
import org.elasticsearch.client.Client;
import org.elasticsearch.cluster.metadata.IndexNameExpressionResolver;
import org.elasticsearch.cluster.node.DiscoveryNodes;
import org.elasticsearch.cluster.service.ClusterService;
import org.elasticsearch.common.io.stream.NamedWriteableRegistry;
import org.elasticsearch.common.settings.ClusterSettings;
import org.elasticsearch.common.settings.IndexScopedSettings;
import org.elasticsearch.common.settings.Setting;
import org.elasticsearch.common.settings.Settings;
import org.elasticsearch.common.settings.SettingsFilter;
import org.elasticsearch.common.util.concurrent.EsExecutors;
import org.elasticsearch.common.xcontent.NamedXContentRegistry;
import org.elasticsearch.env.Environment;
import org.elasticsearch.env.NodeEnvironment;
import org.elasticsearch.plugins.ActionPlugin;
import org.elasticsearch.plugins.Plugin;
import org.elasticsearch.rest.RestController;
import org.elasticsearch.rest.RestHandler;
import org.elasticsearch.script.ScriptService;
import org.elasticsearch.threadpool.ExecutorBuilder;
import org.elasticsearch.threadpool.FixedExecutorBuilder;
import org.elasticsearch.threadpool.ThreadPool;
import org.elasticsearch.watcher.ResourceWatcherService;

import java.util.Arrays;
import java.util.Collection;
import java.util.Collections;
import java.util.List;
import java.util.function.Supplier;

public class SqlPlug extends Plugin implements ActionPlugin {

    /**
     * Sql plugin specific settings in ES cluster settings
     */
<<<<<<< HEAD
//    private final PluginSettings settings = new PluginSettings();
    private final SqlSettings sqlSettings = new SqlSettings();
    private final PPLSettings pplSettings = new PPLSettings();
=======
    private final SqlSettings sqlSettings = new SqlSettings();
>>>>>>> b367581e

    public SqlPlug() {
    }


    public String name() {
        return "sql";
    }

    public String description() {
        return "Use sql to query elasticsearch.";
    }


    @Override
    public List<RestHandler> getRestHandlers(Settings settings, RestController restController,
                                             ClusterSettings clusterSettings, IndexScopedSettings indexScopedSettings,
                                             SettingsFilter settingsFilter,
                                             IndexNameExpressionResolver indexNameExpressionResolver,
                                             Supplier<DiscoveryNodes> nodesInCluster) {
        LocalClusterState.state().setResolver(indexNameExpressionResolver);
        Metrics.getInstance().registerDefaultMetrics();
        return Arrays.asList(
                new RestSqlAction(settings, restController),
                new RestSqlStatsAction(settings, restController),
                new RestPPLAction(settings, restController)
        );
    }

    @Override
    public Collection<Object> createComponents(Client client, ClusterService clusterService, ThreadPool threadPool,
                                               ResourceWatcherService resourceWatcherService,
                                               ScriptService scriptService, NamedXContentRegistry xContentRegistry,
                                               Environment environment, NodeEnvironment nodeEnvironment,
                                               NamedWriteableRegistry namedWriteableRegistry) {
        LocalClusterState.state().setClusterService(clusterService);
<<<<<<< HEAD
        LocalClusterState.state().setSettings(sqlSettings);
        LocalClusterState.state().setSettings(pplSettings);
=======
        LocalClusterState.state().setSqlSettings(sqlSettings);
>>>>>>> b367581e
        return super.createComponents(client, clusterService, threadPool, resourceWatcherService, scriptService,
                                      xContentRegistry, environment, nodeEnvironment, namedWriteableRegistry);
    }

    @Override
    public List<ExecutorBuilder<?>> getExecutorBuilders(Settings settings) {
        return Collections.singletonList(
                new FixedExecutorBuilder(
                        settings,
                        AsyncRestExecutor.SQL_WORKER_THREAD_POOL_NAME,
                        EsExecutors.numberOfProcessors(settings),
                        1000,
                        null
                )
        );
    }

    @Override
    public List<Setting<?>> getSettings() {
<<<<<<< HEAD
        List<Setting<?>> settings = new ArrayList<>();
        settings.addAll(sqlSettings.getSettings());
        settings.addAll(pplSettings.getSettings());
        return settings;
=======
        return sqlSettings.getSettings();
>>>>>>> b367581e
    }
}<|MERGE_RESOLUTION|>--- conflicted
+++ resolved
@@ -15,12 +15,9 @@
 
 package com.amazon.opendistroforelasticsearch.sql.plugin;
 
-<<<<<<< HEAD
 import com.amazon.opendistroforelasticsearch.ppl.plugin.PPLSettings;
 import com.amazon.opendistroforelasticsearch.ppl.plugin.PluginSettings;
-=======
 import com.amazon.opendistroforelasticsearch.ppl.plugin.RestPPLAction;
->>>>>>> b367581e
 import com.amazon.opendistroforelasticsearch.sql.esdomain.LocalClusterState;
 import com.amazon.opendistroforelasticsearch.sql.executor.AsyncRestExecutor;
 import com.amazon.opendistroforelasticsearch.sql.metrics.Metrics;
@@ -60,13 +57,9 @@
     /**
      * Sql plugin specific settings in ES cluster settings
      */
-<<<<<<< HEAD
 //    private final PluginSettings settings = new PluginSettings();
     private final SqlSettings sqlSettings = new SqlSettings();
     private final PPLSettings pplSettings = new PPLSettings();
-=======
-    private final SqlSettings sqlSettings = new SqlSettings();
->>>>>>> b367581e
 
     public SqlPlug() {
     }
@@ -103,14 +96,10 @@
                                                Environment environment, NodeEnvironment nodeEnvironment,
                                                NamedWriteableRegistry namedWriteableRegistry) {
         LocalClusterState.state().setClusterService(clusterService);
-<<<<<<< HEAD
         LocalClusterState.state().setSettings(sqlSettings);
         LocalClusterState.state().setSettings(pplSettings);
-=======
-        LocalClusterState.state().setSqlSettings(sqlSettings);
->>>>>>> b367581e
         return super.createComponents(client, clusterService, threadPool, resourceWatcherService, scriptService,
-                                      xContentRegistry, environment, nodeEnvironment, namedWriteableRegistry);
+                xContentRegistry, environment, nodeEnvironment, namedWriteableRegistry);
     }
 
     @Override
@@ -128,13 +117,9 @@
 
     @Override
     public List<Setting<?>> getSettings() {
-<<<<<<< HEAD
         List<Setting<?>> settings = new ArrayList<>();
         settings.addAll(sqlSettings.getSettings());
         settings.addAll(pplSettings.getSettings());
         return settings;
-=======
-        return sqlSettings.getSettings();
->>>>>>> b367581e
     }
 }